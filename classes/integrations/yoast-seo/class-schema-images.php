<?php
/**
 * Edge Images plugin file.
 *
 * @package Edge_Images\Integrations
 */

namespace Edge_Images\Integrations\Yoast_SEO;

use Edge_Images\Helpers;

/**
 * Configures Yoast SEO schema output to use the image rewriter.
 */
class Schema_Images {

	/**
	 * The image width value
	 *
	 * @var integer
	 */
	const SCHEMA_WIDTH = 1200;

	/**
	 * The image height value
	 *
	 * @var integer
	 */
	const SCHEMA_HEIGHT = 675;

	/**
	 * The cache group to use
	 *
	 * @var string
	 */
	public const CACHE_GROUP = 'edge_images';

	/**
	 * Register the integration
	 *
	 * @return void
	 */
	public static function register() : void {

		$instance = new self();

		// Bail if these filters shouldn't run.
		if ( ! $instance->should_filter() ) {
			return;
		}

		add_filter( 'wpseo_schema_imageobject', array( $instance, 'edge_primary_image' ) );
		add_filter( 'wpseo_schema_organization', array( $instance, 'edge_organization_logo' ) );
	}

	/**
	 * Checks if these filters should run.
	 *
	 * @return bool
	 */
	private function should_filter() : bool {

		// Bail if the Yoast SEO integration is disabled.
		$disable_integration = apply_filters( 'edge_images_yoast_disable', false );
		if ( $disable_integration ) {
			return false;
		}

		// Bail if schema image filtering is disabled.
		$disable_feature = apply_filters( 'edge_images_yoast_disable_schema_images', false );
		if ( $disable_feature ) {
			return false;
		}

		return true;
	}

	/**
	 * Alter the primaryImageOfPage to use the edge.
	 *
	 * @param  array $data The image schema properties.
	 *
	 * @return array       The modified properties
	 */
	public function edge_primary_image( $data ) : array {

		// Bail if this isn't a singular post.
		if ( ! is_singular() ) {
			return $data;
		}

		// Bail if $data isn't an array.
		if ( ! is_array( $data ) ) {
			return $data;
		}

		if ( ! \strpos( $data['@id'], '#primaryimage' ) ) {
			return $data; // Bail if this isn't the primary image.
		}

		global $post;
		$cache_key = 'edge_images_primary_schema_image_' . $post->ID;

		// See if we can get this from cache.
		$cached = wp_cache_get( $cache_key, self::CACHE_GROUP );
		if ( $cached ) {
			return $cached;
		}

		// Get the image.
		$image = wp_get_attachment_image_src( get_post_thumbnail_id( $post ), 'full' );
		if ( ! $image || ! isset( $image ) || ! isset( $image[0] ) ) {
			return $data; // Bail if there's no image.
		}

		// Set the default args.
		$args = array(
			'width'  => self::SCHEMA_WIDTH,
			'height' => self::SCHEMA_HEIGHT,
			'fit'    => 'cover',
		);

		// Tweak the behaviour for small images.
		if ( ( $image[1] < self::SCHEMA_WIDTH ) || ( $image[2] < self::SCHEMA_HEIGHT ) ) {
			$args['fit']     = 'pad';
			$args['sharpen'] = 2;
		}

		$edge_url = Helpers::edge_src( $data['url'], $args );

		// Update the schema values.
		$data['url']        = $edge_url;
		$data['contentUrl'] = $edge_url;
		$data['width']      = self::SCHEMA_WIDTH;
		$data['height']     = self::SCHEMA_HEIGHT;

		wp_cache_set( $cache_key, $data, self::CACHE_GROUP, 86400 );

		return $data;

	}

	/**
	 * Alter the Organization's logo property to use the edge.
	 *
	 * @param  array $data The image schema properties.
	 *
	 * @return array       The modified properties
	 */
	public function edge_organization_logo( $data ) : array {

		$cache_key = 'edge_images_organization_logo_schema';

		// See if we can get this from cache.
		$cached_logo = wp_cache_get( $cache_key, self::CACHE_GROUP );
		if ( $cached_logo ) {
			$data['logo'] = $cached_logo; // Set the logo from the cached data.
			return $data;
		}

		// Bail if $data isn't an array.
		if ( ! is_array( $data ) ) {
			return $data;
		}

		if ( ! \strpos( $data['@id'], 'organization' ) ) {
			return $data; // Bail if this isn't the logo.
		}

		// Bail if the schema doesn't contain required properties.
		if (
			! isset( $data['logo']['width'] ) || ! $data['logo']['width'] ||
			! isset( $data['logo']['height'] ) || ! $data['logo']['height'] ||
			! isset( $data['logo']['contentUrl'] ) || ! $data['logo']['contentUrl'] ||
			! isset( $data['logo']['url'] ) || ! $data['logo']['url']
		) {
			return $data;
		}

		// Get the image ID.
		$image_id = Helpers::get_attachment_id_from_url( $data['logo']['contentUrl'] );
		if ( ! $image_id ) {
			return $data; // Bail if there's no image ID.
		}

		// Get the image.
		$image = wp_get_attachment_image_src( $image_id, 'full' );
		if ( ! $image || ! isset( $image ) || ! isset( $image[0] ) ) {
			return $data; // Bail if there's no image.
		}

		// Set our default args.
		$args = array(
<<<<<<< HEAD
			'width'  => ( $data['logo']['width'] > 1200 ) ? 1200 : $data['logo']['width'],
			'height' => ( $data['logo']['height'] > 1200 ) ? 1200 : $data['logo']['height'],
=======
			'width'  => ( $image[1] > self::SCHEMA_WIDTH ) ? self::SCHEMA_WIDTH : $image[1],
			'height' => ( $image[2] > self::SCHEMA_HEIGHT ) ? self::SCHEMA_HEIGHT : $image[2],
>>>>>>> 80f83dd6
			'fit'    => 'contain',
		);

		// Tweak the behaviour for small images.
		if ( ( $image[1] < self::SCHEMA_WIDTH ) || ( $image[2] < self::SCHEMA_HEIGHT ) ) {
			$args['fit']     = 'pad';
			$args['sharpen'] = 2;
		}

		// Match the w/h if we've altered them.
		$data['logo']['width']  = $args['width'];
		$data['logo']['height'] = $args['height'];

		// Allow for filtering the args.
		$args = apply_filters( 'edge_images_yoast_social_image_args', $args );

		// Convert the image src to a edge SRC.
		$data['logo']['url']        = Helpers::edge_src( $image[0], $args );
		$data['logo']['contentUrl'] = $data['logo']['url'];

		wp_cache_set( $cache_key, $data['logo'], self::CACHE_GROUP, 86400 );

		return $data;
	}

}<|MERGE_RESOLUTION|>--- conflicted
+++ resolved
@@ -191,13 +191,8 @@
 
 		// Set our default args.
 		$args = array(
-<<<<<<< HEAD
-			'width'  => ( $data['logo']['width'] > 1200 ) ? 1200 : $data['logo']['width'],
-			'height' => ( $data['logo']['height'] > 1200 ) ? 1200 : $data['logo']['height'],
-=======
 			'width'  => ( $image[1] > self::SCHEMA_WIDTH ) ? self::SCHEMA_WIDTH : $image[1],
 			'height' => ( $image[2] > self::SCHEMA_HEIGHT ) ? self::SCHEMA_HEIGHT : $image[2],
->>>>>>> 80f83dd6
 			'fit'    => 'contain',
 		);
 
