--- conflicted
+++ resolved
@@ -93,9 +93,6 @@
 		$url  = wp_parse_url( $src );
 		$path = ( isset( $url['path'] ) ) ? $url['path'] : '';
 
-<<<<<<< HEAD
-		return $edge_url . $path;
-=======
 		// Create our provider.
 		$provider = new $provider_class( $path, $args );
 
@@ -103,7 +100,6 @@
 		$edge_url = $provider->get_edge_url();
 
 		return $edge_url;
->>>>>>> 172e3d66
 	}
 
 	/**
