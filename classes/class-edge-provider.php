--- conflicted
+++ resolved
@@ -15,19 +15,6 @@
 class Edge_Provider {
 
 	/**
-<<<<<<< HEAD
-	 * The required fields
-	 *
-	 * @var array
-	 */
-	protected array $required_fields = array(
-		'width',
-		'height',
-		'src',
-	);
-
-	/**
-=======
 	 * The args to set for images.
 	 *
 	 * @var array
@@ -54,7 +41,6 @@
 	public string $path;
 
 	/**
->>>>>>> 12ceda39
 	 * Create the provider
 	 *
 	 * @param string $path The path to the image.
